--- conflicted
+++ resolved
@@ -284,16 +284,18 @@
 	{
 		stmts: []string{
 			`
-<<<<<<< HEAD
-			alter table auth_request
-				add column hmac_key bytea;`,
-=======
 			alter table device_token
 				add column code_challenge text not null default '';`,
 			`
 			alter table device_token
 				add column code_challenge_method text not null default '';`,
->>>>>>> a483f5b5
+		},
+	},
+	{
+		stmts: []string{
+			`
+			alter table auth_request
+				add column hmac_key bytea;`,
 		},
 	},
 }